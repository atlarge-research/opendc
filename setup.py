--- conflicted
+++ resolved
@@ -34,22 +34,14 @@
     packages=['opendc'],
 
     install_requires=[
-<<<<<<< HEAD
-        'Flask==1.0.2',
-        'Flask-SocketIO==3.0.2',
+        'flask==1.0.2',
+        'flask-socketio==3.0.2',
         'oauth2client==4.1.3',
         'eventlet==0.24.1',
-        'Flask-Compress==1.4.0',
+        'flask-compress==1.4.0',
+        'flask-cors==3.0.8',
         'mysql-connector-python-rf==2.2.2',
         'pyasn1-modules==0.2.2',
         'six==1.11.0'
-=======
-        'flask',
-        'flask_socketio',
-        'oauth2client',
-        'eventlet',
-        'flask-compress',
-        'flask-cors'
->>>>>>> a9ecf3c4
     ],
 )