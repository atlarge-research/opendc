--- conflicted
+++ resolved
@@ -83,7 +83,6 @@
                 failureModelSpec = scenarioSpec.failureModel,
                 checkpointModelSpec = scenarioSpec.checkpointModel,
                 carbonTracePath = scenarioSpec.carbonTracePath,
-<<<<<<< HEAD
                 exportModelSpec = scenarioSpec.exportModel,
                 outputFolder = outputFolder,
                 m3saSetup = experimentSpec.m3saSetup,
@@ -91,9 +90,7 @@
                 runs = experimentSpec.runs,
                 initialSeed = experimentSpec.initialSeed,
                 computeExportConfig = scenarioSpec.computeExportConfig,
-=======
                 maxNumFailures = scenarioSpec.maxNumFailures,
->>>>>>> 5047e4a2
             )
         trackScenario(scenarioSpec, outputFolder)
         scenarios.add(scenario)
