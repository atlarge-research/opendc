/*
 * Copyright (c) 2024 AtLarge Research
 *
 * Permission is hereby granted, free of charge, to any person obtaining a copy
 * of this software and associated documentation files (the "Software"), to deal
 * in the Software without restriction, including without limitation the rights
 * to use, copy, modify, merge, publish, distribute, sublicense, and/or sell
 * copies of the Software, and to permit persons to whom the Software is
 * furnished to do so, subject to the following conditions:
 *
 * The above copyright notice and this permission notice shall be included in all
 * copies or substantial portions of the Software.
 *
 * THE SOFTWARE IS PROVIDED "AS IS", WITHOUT WARRANTY OF ANY KIND, EXPRESS OR
 * IMPLIED, INCLUDING BUT NOT LIMITED TO THE WARRANTIES OF MERCHANTABILITY,
 * FITNESS FOR A PARTICULAR PURPOSE AND NONINFRINGEMENT. IN NO EVENT SHALL THE
 * AUTHORS OR COPYRIGHT HOLDERS BE LIABLE FOR ANY CLAIM, DAMAGES OR OTHER
 * LIABILITY, WHETHER IN AN ACTION OF CONTRACT, TORT OR OTHERWISE, ARISING FROM,
 * OUT OF OR IN CONNECTION WITH THE SOFTWARE OR THE USE OR OTHER DEALINGS IN THE
 * SOFTWARE.
 */

package org.opendc.experiments.base.scenario

import org.opendc.compute.telemetry.export.parquet.ComputeExportConfig
import org.opendc.experiments.base.scenario.specs.AllocationPolicySpec
import org.opendc.experiments.base.scenario.specs.CheckpointModelSpec
import org.opendc.experiments.base.scenario.specs.ExportModelSpec
import org.opendc.experiments.base.scenario.specs.FailureModelSpec
import org.opendc.experiments.base.scenario.specs.ScenarioTopologySpec
import org.opendc.experiments.base.scenario.specs.WorkloadSpec

/**
 * A data class representing a scenario for a set of experiments.
 *
 * @property topology The list of HostSpec representing the topology of the scenario.
 * @property workload The WorkloadSpec representing the workload of the scenario.
 * @property allocationPolicy The AllocationPolicySpec representing the allocation policy of the scenario.
 * @property failureModel The FailureModel representing the failure model of the scenario. It can be null.
 * @property exportModel The ExportSpec representing the export model of the scenario. It defaults to an instance of ExportSpec.
 * @property outputFolder The String representing the output folder of the scenario. It defaults to "output".
 * @property name The String representing the name of the scenario. It defaults to an empty string.
 * @property runs The Int representing the number of runs of the scenario. It defaults to 1.
 * @property initialSeed The Int representing the initial seed of the scenario. It defaults to 0.
 * @property computeExportConfig configures which parquet columns are to be included in the output files.
 */
public data class Scenario(
    var id: Int = -1,
    val name: String = "",
    val outputFolder: String = "output",
    val runs: Int = 1,
    val initialSeed: Int = 0,
    val computeExportConfig: ComputeExportConfig,
    val topologySpec: ScenarioTopologySpec,
    val workloadSpec: WorkloadSpec,
    val allocationPolicySpec: AllocationPolicySpec,
    val exportModelSpec: ExportModelSpec = ExportModelSpec(),
    val failureModelSpec: FailureModelSpec?,
    val checkpointModelSpec: CheckpointModelSpec?,
    val carbonTracePath: String? = null,
<<<<<<< HEAD
    val m3saSetup: String = "",
    val exportModelSpec: ExportModelSpec = ExportModelSpec(),
    val outputFolder: String = "output",
    val computeExportConfig: ComputeExportConfig,
    val name: String = "",
    val runs: Int = 1,
    val initialSeed: Int = 0,
=======
    val maxNumFailures: Int = 10,
>>>>>>> 5047e4a2
)<|MERGE_RESOLUTION|>--- conflicted
+++ resolved
@@ -58,7 +58,6 @@
     val failureModelSpec: FailureModelSpec?,
     val checkpointModelSpec: CheckpointModelSpec?,
     val carbonTracePath: String? = null,
-<<<<<<< HEAD
     val m3saSetup: String = "",
     val exportModelSpec: ExportModelSpec = ExportModelSpec(),
     val outputFolder: String = "output",
@@ -66,7 +65,5 @@
     val name: String = "",
     val runs: Int = 1,
     val initialSeed: Int = 0,
-=======
     val maxNumFailures: Int = 10,
->>>>>>> 5047e4a2
 )